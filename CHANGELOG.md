--- conflicted
+++ resolved
@@ -8,11 +8,8 @@
 - Standardize organization page similar to dataset and reuse pages [#40](https://github.com/etalab/udata-front/pull/40)
 - Fix RGAA criterion 10.7 Each element focusable has a visible focus [#46](https://github.com/etalab/udata-front/pull/46)
 - Fix Stylemark generation to include JS files and properly include other assets [#33](https://github.com/etalab/udata-front/pull/33)
-<<<<<<< HEAD
 - Redirect about page to "ressources" page in menu [#48](https://github.com/etalab/udata-front/pull/48)
-=======
 - Standardize article discussions and quick fixes to discussions [#41](https://github.com/etalab/udata-front/pull/41)
->>>>>>> c3b4c046
 
 ## 1.1.2 (2021-11-23)
 
