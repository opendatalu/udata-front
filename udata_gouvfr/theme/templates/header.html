<section class="header">
    <!--[if lte IE 8]>
        <div class="iewarning">
            {{ _('Internet Explorer 8 and below are not anymore supported. Please upgrade or change your browser to
            access the website.') }}
            <a href="http://browsehappy.com/">{{ _('More information →')}}</a>
        </div>
    <![endif]-->

<<<<<<< HEAD
    <header class="container-fluid nav-header">
        <div class="row">
            <div class="col-3 col-hg-12 header-logo">
                <nav class="mobile-menu">
                    <a href="#" title="">
                        {% include theme('svg/burger-menu.svg') %}
                    </a>
                </nav>
                <a href="{{ url_for('site.home') }}" title="{{ _('@@Retourner à l\'accueil de data.gouv.fr') }}" class="p-xs">
                    {% include theme('svg/marianne.svg') %} {% include theme('svg/logotype.svg') %}
                </a>
            </div>
            <nav class="nav-tabs col hidden-hg">
                {% set current_endpoint = request.url_rule.endpoint.split('.')[:1] if request.url_rule or None %}
=======
    {% if config['READ_ONLY_MODE'] %}
    <nav class="navbar navbar-static-top navbar-banner-red">
        <div class="container banner">
            <p class="text-center text-white">
                {{ _('Due to security reasons, the creation of new content is currently disabled.') }}
            </p>
        </div>
    </nav>
    {% endif %}

    {% if config['BANNER_ACTIVATED'] %}
      {% block banner %}
        {% set b_content = config['BANNER_HTML_CONTENT'] %}
        {% include theme('banners/generic.html') with context %}
      {% endblock %}
    {% endif %}

    <div class="container">
        <nav class="navbar navbar-default navbar-static-top">
            <header class="navbar-header">
                <button type="button" class="navbar-toggle" data-toggle="collapse"
                        data-target=".navbar-collapse, .subnav-collapse, .sidebg-collapse">
                    <span class="sr-only">{{ _('Toggle navigation') }}</span>
                    <span class="icon-bar"></span>
                    <span class="icon-bar"></span>
                    <span class="icon-bar"></span>
                </button>
                <a class="navbar-brand" href="{{ url_for('site.home') }}">{{ g.site.title }}</a>
                <p class="navbar-text pull-right">{{ _('Open platform for French public data') }}</p>
            </header>
        </nav>
    </div>
</section>

<section class="topmenu collapse navbar-collapse">
    <div class="container">
        <nav class="navbar navbar-default navbar-static-top">
            <ul class="nav navbar-nav links">
>>>>>>> ac3ddb30
                {% for item in current_theme.menu %}
                    {% set link_endpoint = item.endpoint and item.endpoint.split('.')[:1] %}
                    {% set active = request.url_rule.endpoint != "site.home" and (link_endpoint == current_endpoint) %}
                    <a class="tab {% if active %}active{% endif %}" href="{{item.url}}">{{ item.label }}</a>
                {% endfor %}
            </nav>
            <div class="col-3 login-box hidden-hg">
                <a href="{{ url_for('security.login', next=request.url) }}" title="{{ _('Sign In / Register') }}"
                    class="mr-md">
                    {{ _('@@Se connecter') }}
                </a>
                <a class="search-box px-lg" href="#">
                    {% include theme('svg/search.svg') %}
                </a>
            </div>
        </div>
    </header>
</section><|MERGE_RESOLUTION|>--- conflicted
+++ resolved
@@ -7,22 +7,6 @@
         </div>
     <![endif]-->
 
-<<<<<<< HEAD
-    <header class="container-fluid nav-header">
-        <div class="row">
-            <div class="col-3 col-hg-12 header-logo">
-                <nav class="mobile-menu">
-                    <a href="#" title="">
-                        {% include theme('svg/burger-menu.svg') %}
-                    </a>
-                </nav>
-                <a href="{{ url_for('site.home') }}" title="{{ _('@@Retourner à l\'accueil de data.gouv.fr') }}" class="p-xs">
-                    {% include theme('svg/marianne.svg') %} {% include theme('svg/logotype.svg') %}
-                </a>
-            </div>
-            <nav class="nav-tabs col hidden-hg">
-                {% set current_endpoint = request.url_rule.endpoint.split('.')[:1] if request.url_rule or None %}
-=======
     {% if config['READ_ONLY_MODE'] %}
     <nav class="navbar navbar-static-top navbar-banner-red">
         <div class="container banner">
@@ -61,7 +45,6 @@
     <div class="container">
         <nav class="navbar navbar-default navbar-static-top">
             <ul class="nav navbar-nav links">
->>>>>>> ac3ddb30
                 {% for item in current_theme.menu %}
                     {% set link_endpoint = item.endpoint and item.endpoint.split('.')[:1] %}
                     {% set active = request.url_rule.endpoint != "site.home" and (link_endpoint == current_endpoint) %}
