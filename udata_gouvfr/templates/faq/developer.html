{% extends theme('faq/base.html') %}

{% set meta = {
    'title': _('Découvrir l’OpenData en tant que développeur - FAQ'),
    'description': _('Questions fréquemment posées sur la plateforme data.gouv.fr'),
    'keywords': ['Développeur', 'OpenData', 'FAQ', 'Questions fréquemment posées'],
} %}

{% block faq_content %}
<h1>Découvrir l’OpenData en tant que développeur</h1>

<p>Cette page contient :</p>
<ul>
    <li><a href="#api">les informations relatives à l’API</a></li>
    <li><a href="#harvesting">le moissonnage des dépôts de données ouvertes</a></li>
    <li><a href="#source">le code source de la plateforme</a></li>
</ul>

<h2 id="api">Informations relatives à l’API</h2>
<p>Le site « data.gouv.fr » propose différents moyen d'accéder au catalogue des données :
</p>
<ul><li> une <a href="{{ url_for('api.root') }}">API complète</a>, documentée avec Swagger</li>
<li> des dumps au format CSV, mis à jour en temps réel
<ul><li> catalogue des jeux de données: <a href="https://www.data.gouv.fr/datasets.csv">https://www.data.gouv.fr/datasets.csv</a></li>
<li> catalogue des ressources: <a href="https://www.data.gouv.fr/resources.csv">https://www.data.gouv.fr/resources.csv</a></li>
<li> catalogue des organisations: <a href="https://www.data.gouv.fr/organizations.csv">https://www.data.gouv.fr/organizations.csv</a></li>
<li> catalogue des réutilisations: <a href="https://www.data.gouv.fr/reuses.csv">https://www.data.gouv.fr/reuses.csv</a></li>
<li> une liste des tags avec leur nombre d'occurences: <a href="https://www.data.gouv.fr/tags.csv">https://www.data.gouv.fr/tags.csv</a></li></ul></li>
<li> des <a href="http://stats.data.gouv.fr">statistiques de fréquentation anonymisées</a>, mises à jour toutes les heures</li>
</ul>
<p>L'intégralité des opérations réalisables depuis le site via votre navigateur peuvent être automatisées (publication d'un jeu de données, création d'organisations, etc). Veuillez consulter <a href="{{ url_for('api.root') }}" title="Accéder à la documentation d'API">la documentation dédiée</a> pour y accéder.</p>

<h2 id="harvesting">Moissonnage des dépôts de données ouvertes</h2>
<p>« data.gouv.fr » met à disposition une infrastructure de moissonnage, permettant d’être automatiquement intégrée sur la plateforme. Il est ainsi possible d’écrire son propre moissonneur en s’inspirant du <a href="https://github.com/opendatateam/udata/tree/master/udata/harvest/backends">code des moissonneurs existants</a>, fournis en Open Source (comme tout le reste du site « data.gouv.fr », distribué sous le nom <a href="https://github.com/opendatateam/udata">uData</a>).</p>
<p>Aujourd'hui, les moissoneurs suivants sont disponibles :
<ul>
    <li>CKAN <i>(générique)</i></li>
    <li>OpenDataSoft <i>(générique)</i></li>
    <li>maaf <i>(spécifique Ministère de l'Agriculture, de l'Agroalimentaire et de la Forêt)</i></li>
</ul>
</p>
<p>Le moissonnage n’est pas le seul moyen de synchroniser des données avec « data.gouv.fr », il est possible (voir recommandé) d’utiliser <a href="#api">l’API</a> pour pousser ses données.</p>

<h2 id="source">Le code source de la plateforme</h2>
<<<<<<< HEAD
<p>L’intégralité du code de la plateforme est <a href="https://github.com/etalab/udata/">gratuitement disponible en Open-Source</a> sous <a href="https://www.gnu.org/licenses/agpl-3.0.html">licence AGPL3</a>. Cet outil a été développé de façon modulaire pour permettre à tout un chacun de l’installer et de le personnaliser pour son usage propre en marque blanche. Nous avons par exemple développé les modules <a href="https://github.com/etalab/udata-gouvfr">udata-gouvfr</a> pour le rendu et <a href="https://github.com/etalab/udata-piwik">udata-piwik</a> pour les statistiques.</p><p>Vous pouvez contribuer en suivant la <a href="http://udata.readthedocs.org/en/latest/">documentation dédiée</a> et en proposant des <a href="https://github.com/etalab/udata/pulls">pull-requests</a>.</p>

<h2 id="embed">Intégrer des cartes sur vos propres sites</h2>
<p>
Vous avez la possibilité d’intégrer des jeux de données directement sur votre site. Il vous suffit pour cela d’intégrer le code suivant sur votre page <code>HTML</code> à l’endroit où vous souhaitez afficher le jeux de données :
</p>
<pre>
<code>
&lt;div data-udata-dataset-id="IDENTIFIANT DU JEU DE DONNÉES"&gt;&lt;/div&gt;
&lt;script src="https://www.data.gouv.fr/static/widgets.js" id="udata" async defer onload="udataScript.loadDatasets()"&gt;&lt;/script&gt;
</code>
</pre>

<p>Vous pouvez récupérer l’<code>IDENTIFIANT DU JEU DE DONNÉES</code> en cliquant sur le bouton des <em>Détails</em> lorsque vous êtes sur la page d’un jeu de données, il sera de la forme : <code>549d48f9c751df513b04805b</code>.</p>

<p>
Si vous souhaitez intégrer plusieurs jeux de données, seule la balise <code>div</code> avec l’<code>identifiant</code> du jeu de données doit être dupliquée :
</p>
<pre>
<code>
&lt;div data-udata-dataset-id="IDENTIFIANT DU PREMIER JEU DE DONNÉES"&gt;&lt;/div&gt;
&lt;div data-udata-dataset-id="IDENTIFIANT DU SECOND JEU DE DONNÉES"&gt;&lt;/div&gt;
&lt;script src="https://www.data.gouv.fr/static/widgets.js" id="udata" async defer onload="udataScript.loadDatasets()"&gt;&lt;/script&gt;
</code>

<p>
Si vous souhaitez intégrer tous les jeux de données relatifs à un territoire :
</p>
<pre>
<code>
&lt;div data-udata-territory="IDENTIFIANT DU TERRITOIRE"&gt;&lt;/div&gt;
&lt;script src="https://www.data.gouv.fr/static/widgets.js" id="udata" async defer onload="udataScript.loadTerritory()"&gt;&lt;/script&gt;
</code>
</pre>

<p>Vous pouvez récupérer l’<code>IDENTIFIANT DU TERRITOIRE</code> en le construisant, il sera de la forme <code>fr-town-13004</code> où <code>13004</code> est le code INSEE de la commune (attention il diffère du code postal). Vous pouvez aussi récupérer un département <code>fr-county-13</code> ou une région <code>fr-region-93</code>.</p>

<p>
Enfin, si vous souhaitez intégrer tous les jeux de données relatifs à une organisation :
</p>
<pre>
<code>
&lt;div data-udata-organization="IDENTIFIANT DE L'ORGANISATION"&gt;&lt;/div&gt;
&lt;script src="https://www.data.gouv.fr/static/widgets.js" id="udata" async defer onload="udataScript.loadOrganization()"&gt;&lt;/script&gt;
</code>
</pre>

<p>Vous pouvez récupérer l’<code>IDENTIFIANT DE L'ORGANISATION</code> dans l’url depuis votre interface d’administration.</p>

=======
<p>L’intégralité du code de la plateforme est <a href="https://github.com/opendatateam/udata/">gratuitement disponible en Open-Source</a> sous <a href="https://www.gnu.org/licenses/agpl-3.0.html">licence AGPL3</a>. Cet outil a été développé de façon modulaire pour permettre à tout un chacun de l’installer et de le personnaliser pour son usage propre en marque blanche. Nous avons par exemple développé les modules <a href="https://github.com/etalab/udata-gouvfr">udata-gouvfr</a> pour le rendu et <a href="https://github.com/opendatateam/udata-piwik">udata-piwik</a> pour les statistiques.</p><p>Vous pouvez contribuer en suivant la <a href="http://udata.readthedocs.org/en/latest/">documentation dédiée</a> et en proposant des <a href="https://github.com/opendatateam/udata/pulls">pull-requests</a>.</p>

>>>>>>> a2f83ff2
{% endblock %}<|MERGE_RESOLUTION|>--- conflicted
+++ resolved
@@ -42,8 +42,7 @@
 <p>Le moissonnage n’est pas le seul moyen de synchroniser des données avec « data.gouv.fr », il est possible (voir recommandé) d’utiliser <a href="#api">l’API</a> pour pousser ses données.</p>
 
 <h2 id="source">Le code source de la plateforme</h2>
-<<<<<<< HEAD
-<p>L’intégralité du code de la plateforme est <a href="https://github.com/etalab/udata/">gratuitement disponible en Open-Source</a> sous <a href="https://www.gnu.org/licenses/agpl-3.0.html">licence AGPL3</a>. Cet outil a été développé de façon modulaire pour permettre à tout un chacun de l’installer et de le personnaliser pour son usage propre en marque blanche. Nous avons par exemple développé les modules <a href="https://github.com/etalab/udata-gouvfr">udata-gouvfr</a> pour le rendu et <a href="https://github.com/etalab/udata-piwik">udata-piwik</a> pour les statistiques.</p><p>Vous pouvez contribuer en suivant la <a href="http://udata.readthedocs.org/en/latest/">documentation dédiée</a> et en proposant des <a href="https://github.com/etalab/udata/pulls">pull-requests</a>.</p>
+<p>L’intégralité du code de la plateforme est <a href="https://github.com/opendatateam/udata/">gratuitement disponible en Open-Source</a> sous <a href="https://www.gnu.org/licenses/agpl-3.0.html">licence AGPL3</a>. Cet outil a été développé de façon modulaire pour permettre à tout un chacun de l’installer et de le personnaliser pour son usage propre en marque blanche. Nous avons par exemple développé les modules <a href="https://github.com/etalab/udata-gouvfr">udata-gouvfr</a> pour le rendu et <a href="https://github.com/opendatateam/udata-piwik">udata-piwik</a> pour les statistiques.</p><p>Vous pouvez contribuer en suivant la <a href="http://udata.readthedocs.org/en/latest/">documentation dédiée</a> et en proposant des <a href="https://github.com/opendatateam/udata/pulls">pull-requests</a>.</p>
 
 <h2 id="embed">Intégrer des cartes sur vos propres sites</h2>
 <p>
@@ -92,8 +91,4 @@
 
 <p>Vous pouvez récupérer l’<code>IDENTIFIANT DE L'ORGANISATION</code> dans l’url depuis votre interface d’administration.</p>
 
-=======
-<p>L’intégralité du code de la plateforme est <a href="https://github.com/opendatateam/udata/">gratuitement disponible en Open-Source</a> sous <a href="https://www.gnu.org/licenses/agpl-3.0.html">licence AGPL3</a>. Cet outil a été développé de façon modulaire pour permettre à tout un chacun de l’installer et de le personnaliser pour son usage propre en marque blanche. Nous avons par exemple développé les modules <a href="https://github.com/etalab/udata-gouvfr">udata-gouvfr</a> pour le rendu et <a href="https://github.com/opendatateam/udata-piwik">udata-piwik</a> pour les statistiques.</p><p>Vous pouvez contribuer en suivant la <a href="http://udata.readthedocs.org/en/latest/">documentation dédiée</a> et en proposant des <a href="https://github.com/opendatateam/udata/pulls">pull-requests</a>.</p>
-
->>>>>>> a2f83ff2
 {% endblock %}