--- conflicted
+++ resolved
@@ -350,8 +350,6 @@
 msgid "home"
 msgstr "accueil"
 
-<<<<<<< HEAD
-=======
 #: udata_front/theme/gouvfr/templates/home.html:18
 msgid "Open platform for Luxembourgish public data"
 msgstr "Plateforme ouverte des données publiques luxembourgeois"
@@ -376,7 +374,6 @@
 msgid "Mobility"
 msgstr "Mobilité"
 
->>>>>>> dbc7fbce
 #: udata_front/theme/gouvfr/templates/home.html:41
 msgid "All featured topics"
 msgstr "Toutes les thématiques"
